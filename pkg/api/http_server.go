--- conflicted
+++ resolved
@@ -72,11 +72,8 @@
 	BackendPluginManager backendplugin.Manager            `inject:""`
 	PluginManager        *plugins.PluginManager           `inject:""`
 	SearchService        *search.SearchService            `inject:""`
-<<<<<<< HEAD
+	AlertNG              *eval.AlertNG                    `inject:""`
 	ShortURLService      *shorturls.ShortURLService       `inject:""`
-=======
-	AlertNG              *eval.AlertNG                    `inject:""`
->>>>>>> 4ab90f93
 	Live                 *live.GrafanaLive
 	Listener             net.Listener
 }
