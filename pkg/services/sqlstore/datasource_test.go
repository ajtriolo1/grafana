--- conflicted
+++ resolved
@@ -225,18 +225,10 @@
 			sqlStore := InitTestDB(t)
 			ds := initDatasource(sqlStore)
 
-<<<<<<< HEAD
-			err := DeleteDataSource(&models.DeleteDataSourceCommand{ID: ds.Id, OrgID: 123123})
-			require.Error(t, err)
-
-			query := models.GetDataSourcesQuery{OrgId: ds.OrgId}
-			err = GetDataSources(&query)
-=======
 			err := sqlStore.DeleteDataSource(&models.DeleteDataSourceCommand{ID: ds.Id, OrgID: 123123})
 			require.NoError(t, err)
-			query := models.GetDataSourcesQuery{OrgId: 10}
+			query := models.GetDataSourcesQuery{OrgId: ds.OrgID}
 			err = sqlStore.GetDataSources(&query)
->>>>>>> d8c71370
 			require.NoError(t, err)
 
 			require.Equal(t, 1, len(query.Result))
@@ -261,11 +253,7 @@
 			return nil
 		})
 
-<<<<<<< HEAD
-		err := DeleteDataSource(&models.DeleteDataSourceCommand{ID: ds.Id, UID: ds.Uid, Name: ds.Name, OrgID: ds.OrgId})
-=======
-		err := sqlStore.DeleteDataSource(&models.DeleteDataSourceCommand{ID: ds.Id, UID: "nisse-uid", Name: "nisse", OrgID: 123123})
->>>>>>> d8c71370
+		err := sqlstore.DeleteDataSource(&models.DeleteDataSourceCommand{ID: ds.Id, UID: ds.Uid, Name: ds.Name, OrgID: ds.OrgId})
 		require.NoError(t, err)
 
 		require.Eventually(t, func() bool {
