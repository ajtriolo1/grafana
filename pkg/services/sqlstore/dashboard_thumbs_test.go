//go:build integration
// +build integration

package sqlstore

import (
	"context"
	"testing"

	"github.com/grafana/grafana/pkg/models"
	"github.com/stretchr/testify/require"
)

var theme = models.ThemeDark
var kind = models.ThumbnailKindDefault

func TestSqlStorage(t *testing.T) {

	var sqlStore *SQLStore
	var savedFolder *models.Dashboard

	setup := func() {
		sqlStore = InitTestDB(t)
		savedFolder = insertTestDashboard(t, sqlStore, "1 test dash folder", 1, 0, true, "prod", "webapp")
	}

	t.Run("Should insert dashboard in default state", func(t *testing.T) {
		setup()
		dash := insertTestDashboard(t, sqlStore, "test dash 23", 1, savedFolder.Id, false, "prod", "webapp")
		upsertTestDashboardThumbnail(t, sqlStore, dash.Uid, dash.OrgId, dash.Version)
		thumb := getThumbnail(t, sqlStore, dash.Uid, dash.OrgId)

		require.Positive(t, thumb.Id)
		require.Equal(t, models.ThumbnailStateDefault, thumb.State)
		require.Equal(t, dash.Version, thumb.DashboardVersion)
	})

	t.Run("Should be able to update the thumbnail", func(t *testing.T) {
		setup()
		dash := insertTestDashboard(t, sqlStore, "test dash 23", 1, savedFolder.Id, false, "prod", "webapp")
		upsertTestDashboardThumbnail(t, sqlStore, dash.Uid, dash.OrgId, dash.Version)
		thumb := getThumbnail(t, sqlStore, dash.Uid, dash.OrgId)

		insertedThumbnailId := thumb.Id
		upsertTestDashboardThumbnail(t, sqlStore, dash.Uid, dash.OrgId, dash.Version+1)

		updatedThumb := getThumbnail(t, sqlStore, dash.Uid, dash.OrgId)
		require.Equal(t, insertedThumbnailId, updatedThumb.Id)
		require.Equal(t, dash.Version+1, updatedThumb.DashboardVersion)
	})

	t.Run("Should return empty array if all dashboards have thumbnails", func(t *testing.T) {
		setup()
		dash := insertTestDashboard(t, sqlStore, "test dash 23", 1, savedFolder.Id, false, "prod", "webapp")

		upsertTestDashboardThumbnail(t, sqlStore, dash.Uid, dash.OrgId, dash.Version)

<<<<<<< HEAD
		cmd := models.FindDashboardsWithStaleThumbnailsCommand{
			Kind:  kind,
			Theme: theme,
		}
		res, err := sqlStore.FindDashboardsWithStaleThumbnails(&cmd)
=======
		cmd := models.FindDashboardsWithStaleThumbnailsCommand{}
		res, err := sqlStore.FindDashboardsWithStaleThumbnails(context.Background(), &cmd)
>>>>>>> 2ffcf943
		require.NoError(t, err)
		require.Len(t, res, 0)
	})

	t.Run("Should return dashboards with thumbnails marked as stale", func(t *testing.T) {
		setup()
		dash := insertTestDashboard(t, sqlStore, "test dash 23", 1, savedFolder.Id, false, "prod", "webapp")
		upsertTestDashboardThumbnail(t, sqlStore, dash.Uid, dash.OrgId, dash.Version)
		updateThumbnailState(t, sqlStore, dash.Uid, dash.OrgId, models.ThumbnailStateStale)

<<<<<<< HEAD
		cmd := models.FindDashboardsWithStaleThumbnailsCommand{
			Kind:  kind,
			Theme: theme,
		}
		res, err := sqlStore.FindDashboardsWithStaleThumbnails(&cmd)
=======
		cmd := models.FindDashboardsWithStaleThumbnailsCommand{}
		res, err := sqlStore.FindDashboardsWithStaleThumbnails(context.Background(), &cmd)
>>>>>>> 2ffcf943
		require.NoError(t, err)
		require.Len(t, res, 1)
		require.Equal(t, dash.Id, res[0].Id)
	})

	t.Run("Should not return dashboards with updated thumbnails that had been marked as stale", func(t *testing.T) {
		setup()
		dash := insertTestDashboard(t, sqlStore, "test dash 23", 1, savedFolder.Id, false, "prod", "webapp")
		upsertTestDashboardThumbnail(t, sqlStore, dash.Uid, dash.OrgId, dash.Version)
		updateThumbnailState(t, sqlStore, dash.Uid, dash.OrgId, models.ThumbnailStateStale)
		upsertTestDashboardThumbnail(t, sqlStore, dash.Uid, dash.OrgId, dash.Version)

<<<<<<< HEAD
		cmd := models.FindDashboardsWithStaleThumbnailsCommand{
			Kind:  kind,
			Theme: theme,
		}
		res, err := sqlStore.FindDashboardsWithStaleThumbnails(&cmd)
=======
		cmd := models.FindDashboardsWithStaleThumbnailsCommand{}
		res, err := sqlStore.FindDashboardsWithStaleThumbnails(context.Background(), &cmd)
>>>>>>> 2ffcf943
		require.NoError(t, err)
		require.Len(t, res, 0)
	})

	t.Run("Should find dashboards without thumbnails", func(t *testing.T) {
		setup()
		dash := insertTestDashboard(t, sqlStore, "test dash 23", 1, savedFolder.Id, false, "prod", "webapp")

<<<<<<< HEAD
		cmd := models.FindDashboardsWithStaleThumbnailsCommand{
			Kind:  kind,
			Theme: theme,
		}
		res, err := sqlStore.FindDashboardsWithStaleThumbnails(&cmd)
=======
		cmd := models.FindDashboardsWithStaleThumbnailsCommand{}
		res, err := sqlStore.FindDashboardsWithStaleThumbnails(context.Background(), &cmd)
>>>>>>> 2ffcf943
		require.NoError(t, err)
		require.Len(t, res, 1)
		require.Equal(t, dash.Id, res[0].Id)
	})

	t.Run("Should find dashboards with outdated thumbnails", func(t *testing.T) {
		setup()
		dash := insertTestDashboard(t, sqlStore, "test dash 23", 1, savedFolder.Id, false, "prod", "webapp")
		upsertTestDashboardThumbnail(t, sqlStore, dash.Uid, dash.OrgId, dash.Version)

		updateTestDashboard(t, sqlStore, dash, map[string]interface{}{
			"tags": "different-tag",
		})

<<<<<<< HEAD
		cmd := models.FindDashboardsWithStaleThumbnailsCommand{
			Kind:  kind,
			Theme: theme,
		}
		res, err := sqlStore.FindDashboardsWithStaleThumbnails(&cmd)
=======
		cmd := models.FindDashboardsWithStaleThumbnailsCommand{}
		res, err := sqlStore.FindDashboardsWithStaleThumbnails(context.Background(), &cmd)
>>>>>>> 2ffcf943
		require.NoError(t, err)
		require.Len(t, res, 1)
		require.Equal(t, dash.Id, res[0].Id)
	})

	t.Run("Should not return dashboards with locked thumbnails even if they are outdated", func(t *testing.T) {
		setup()
		dash := insertTestDashboard(t, sqlStore, "test dash 23", 1, savedFolder.Id, false, "prod", "webapp")
		upsertTestDashboardThumbnail(t, sqlStore, dash.Uid, dash.OrgId, dash.Version)
		updateThumbnailState(t, sqlStore, dash.Uid, dash.OrgId, models.ThumbnailStateLocked)

		updateTestDashboard(t, sqlStore, dash, map[string]interface{}{
			"tags": "different-tag",
		})

<<<<<<< HEAD
		cmd := models.FindDashboardsWithStaleThumbnailsCommand{
			Kind:  kind,
			Theme: theme,
		}
		res, err := sqlStore.FindDashboardsWithStaleThumbnails(&cmd)
=======
		cmd := models.FindDashboardsWithStaleThumbnailsCommand{}
		res, err := sqlStore.FindDashboardsWithStaleThumbnails(context.Background(), &cmd)
>>>>>>> 2ffcf943
		require.NoError(t, err)
		require.Len(t, res, 0)
	})

	t.Run("Should not return dashboards with manually uploaded thumbnails by default", func(t *testing.T) {
		setup()
		dash := insertTestDashboard(t, sqlStore, "test dash 23", 1, savedFolder.Id, false, "prod", "webapp")
		upsertTestDashboardThumbnail(t, sqlStore, dash.Uid, dash.OrgId, models.DashboardVersionForManualThumbnailUpload)

		updateTestDashboard(t, sqlStore, dash, map[string]interface{}{
			"tags": "different-tag",
		})

<<<<<<< HEAD
		cmd := models.FindDashboardsWithStaleThumbnailsCommand{
			Kind:  kind,
			Theme: theme,
		}
		res, err := sqlStore.FindDashboardsWithStaleThumbnails(&cmd)
=======
		cmd := models.FindDashboardsWithStaleThumbnailsCommand{}
		res, err := sqlStore.FindDashboardsWithStaleThumbnails(context.Background(), &cmd)
>>>>>>> 2ffcf943
		require.NoError(t, err)
		require.Len(t, res, 0)
	})

	t.Run("Should return dashboards with manually uploaded thumbnails if requested", func(t *testing.T) {
		setup()
		dash := insertTestDashboard(t, sqlStore, "test dash 23", 1, savedFolder.Id, false, "prod", "webapp")
		upsertTestDashboardThumbnail(t, sqlStore, dash.Uid, dash.OrgId, models.DashboardVersionForManualThumbnailUpload)

		updateTestDashboard(t, sqlStore, dash, map[string]interface{}{
			"tags": "different-tag",
		})

		cmd := models.FindDashboardsWithStaleThumbnailsCommand{
			Kind:                              kind,
			Theme:                             theme,
			IncludeManuallyUploadedThumbnails: true,
		}
		res, err := sqlStore.FindDashboardsWithStaleThumbnails(context.Background(), &cmd)
		require.NoError(t, err)
		require.Len(t, res, 1)
		require.Equal(t, dash.Id, res[0].Id)
	})
}

func getThumbnail(t *testing.T, sqlStore *SQLStore, dashboardUID string, orgId int64) *models.DashboardThumbnail {
	t.Helper()
	cmd := models.GetDashboardThumbnailCommand{
		DashboardThumbnailMeta: models.DashboardThumbnailMeta{
			DashboardUID: dashboardUID,
			OrgId:        orgId,
			PanelID:      0,
			Kind:         kind,
			Theme:        theme,
		},
	}

	thumb, err := sqlStore.GetThumbnail(context.Background(), &cmd)
	require.NoError(t, err)
	return thumb
}

func upsertTestDashboardThumbnail(t *testing.T, sqlStore *SQLStore, dashboardUID string, orgId int64, dashboardVersion int) *models.DashboardThumbnail {
	t.Helper()
	cmd := models.SaveDashboardThumbnailCommand{
		DashboardThumbnailMeta: models.DashboardThumbnailMeta{
			DashboardUID: dashboardUID,
			OrgId:        orgId,
			PanelID:      0,
			Kind:         kind,
			Theme:        theme,
		},
		DashboardVersion: dashboardVersion,
		Image:            make([]byte, 0),
		MimeType:         "image/png",
	}
	dash, err := sqlStore.SaveThumbnail(context.Background(), &cmd)
	require.NoError(t, err)
	require.NotNil(t, dash)

	return dash
}

func updateThumbnailState(t *testing.T, sqlStore *SQLStore, dashboardUID string, orgId int64, state models.ThumbnailState) {
	t.Helper()
	cmd := models.UpdateThumbnailStateCommand{
		DashboardThumbnailMeta: models.DashboardThumbnailMeta{
			DashboardUID: dashboardUID,
			OrgId:        orgId,
			PanelID:      0,
			Kind:         kind,
			Theme:        theme,
		},
		State: state,
	}
	err := sqlStore.UpdateThumbnailState(context.Background(), &cmd)
	require.NoError(t, err)
}<|MERGE_RESOLUTION|>--- conflicted
+++ resolved
@@ -55,16 +55,11 @@
 
 		upsertTestDashboardThumbnail(t, sqlStore, dash.Uid, dash.OrgId, dash.Version)
 
-<<<<<<< HEAD
-		cmd := models.FindDashboardsWithStaleThumbnailsCommand{
-			Kind:  kind,
-			Theme: theme,
-		}
-		res, err := sqlStore.FindDashboardsWithStaleThumbnails(&cmd)
-=======
-		cmd := models.FindDashboardsWithStaleThumbnailsCommand{}
-		res, err := sqlStore.FindDashboardsWithStaleThumbnails(context.Background(), &cmd)
->>>>>>> 2ffcf943
+		cmd := models.FindDashboardsWithStaleThumbnailsCommand{
+			Kind:  kind,
+			Theme: theme,
+		}
+		res, err := sqlStore.FindDashboardsWithStaleThumbnails(context.Background(), &cmd)
 		require.NoError(t, err)
 		require.Len(t, res, 0)
 	})
@@ -75,16 +70,11 @@
 		upsertTestDashboardThumbnail(t, sqlStore, dash.Uid, dash.OrgId, dash.Version)
 		updateThumbnailState(t, sqlStore, dash.Uid, dash.OrgId, models.ThumbnailStateStale)
 
-<<<<<<< HEAD
-		cmd := models.FindDashboardsWithStaleThumbnailsCommand{
-			Kind:  kind,
-			Theme: theme,
-		}
-		res, err := sqlStore.FindDashboardsWithStaleThumbnails(&cmd)
-=======
-		cmd := models.FindDashboardsWithStaleThumbnailsCommand{}
-		res, err := sqlStore.FindDashboardsWithStaleThumbnails(context.Background(), &cmd)
->>>>>>> 2ffcf943
+		cmd := models.FindDashboardsWithStaleThumbnailsCommand{
+			Kind:  kind,
+			Theme: theme,
+		}
+		res, err := sqlStore.FindDashboardsWithStaleThumbnails(context.Background(), &cmd)
 		require.NoError(t, err)
 		require.Len(t, res, 1)
 		require.Equal(t, dash.Id, res[0].Id)
@@ -97,16 +87,11 @@
 		updateThumbnailState(t, sqlStore, dash.Uid, dash.OrgId, models.ThumbnailStateStale)
 		upsertTestDashboardThumbnail(t, sqlStore, dash.Uid, dash.OrgId, dash.Version)
 
-<<<<<<< HEAD
-		cmd := models.FindDashboardsWithStaleThumbnailsCommand{
-			Kind:  kind,
-			Theme: theme,
-		}
-		res, err := sqlStore.FindDashboardsWithStaleThumbnails(&cmd)
-=======
-		cmd := models.FindDashboardsWithStaleThumbnailsCommand{}
-		res, err := sqlStore.FindDashboardsWithStaleThumbnails(context.Background(), &cmd)
->>>>>>> 2ffcf943
+		cmd := models.FindDashboardsWithStaleThumbnailsCommand{
+			Kind:  kind,
+			Theme: theme,
+		}
+		res, err := sqlStore.FindDashboardsWithStaleThumbnails(context.Background(), &cmd)
 		require.NoError(t, err)
 		require.Len(t, res, 0)
 	})
@@ -115,16 +100,11 @@
 		setup()
 		dash := insertTestDashboard(t, sqlStore, "test dash 23", 1, savedFolder.Id, false, "prod", "webapp")
 
-<<<<<<< HEAD
-		cmd := models.FindDashboardsWithStaleThumbnailsCommand{
-			Kind:  kind,
-			Theme: theme,
-		}
-		res, err := sqlStore.FindDashboardsWithStaleThumbnails(&cmd)
-=======
-		cmd := models.FindDashboardsWithStaleThumbnailsCommand{}
-		res, err := sqlStore.FindDashboardsWithStaleThumbnails(context.Background(), &cmd)
->>>>>>> 2ffcf943
+		cmd := models.FindDashboardsWithStaleThumbnailsCommand{
+			Kind:  kind,
+			Theme: theme,
+		}
+		res, err := sqlStore.FindDashboardsWithStaleThumbnails(context.Background(), &cmd)
 		require.NoError(t, err)
 		require.Len(t, res, 1)
 		require.Equal(t, dash.Id, res[0].Id)
@@ -139,16 +119,11 @@
 			"tags": "different-tag",
 		})
 
-<<<<<<< HEAD
-		cmd := models.FindDashboardsWithStaleThumbnailsCommand{
-			Kind:  kind,
-			Theme: theme,
-		}
-		res, err := sqlStore.FindDashboardsWithStaleThumbnails(&cmd)
-=======
-		cmd := models.FindDashboardsWithStaleThumbnailsCommand{}
-		res, err := sqlStore.FindDashboardsWithStaleThumbnails(context.Background(), &cmd)
->>>>>>> 2ffcf943
+		cmd := models.FindDashboardsWithStaleThumbnailsCommand{
+			Kind:  kind,
+			Theme: theme,
+		}
+		res, err := sqlStore.FindDashboardsWithStaleThumbnails(context.Background(), &cmd)
 		require.NoError(t, err)
 		require.Len(t, res, 1)
 		require.Equal(t, dash.Id, res[0].Id)
@@ -164,16 +139,11 @@
 			"tags": "different-tag",
 		})
 
-<<<<<<< HEAD
-		cmd := models.FindDashboardsWithStaleThumbnailsCommand{
-			Kind:  kind,
-			Theme: theme,
-		}
-		res, err := sqlStore.FindDashboardsWithStaleThumbnails(&cmd)
-=======
-		cmd := models.FindDashboardsWithStaleThumbnailsCommand{}
-		res, err := sqlStore.FindDashboardsWithStaleThumbnails(context.Background(), &cmd)
->>>>>>> 2ffcf943
+		cmd := models.FindDashboardsWithStaleThumbnailsCommand{
+			Kind:  kind,
+			Theme: theme,
+		}
+		res, err := sqlStore.FindDashboardsWithStaleThumbnails(context.Background(), &cmd)
 		require.NoError(t, err)
 		require.Len(t, res, 0)
 	})
@@ -187,16 +157,11 @@
 			"tags": "different-tag",
 		})
 
-<<<<<<< HEAD
-		cmd := models.FindDashboardsWithStaleThumbnailsCommand{
-			Kind:  kind,
-			Theme: theme,
-		}
-		res, err := sqlStore.FindDashboardsWithStaleThumbnails(&cmd)
-=======
-		cmd := models.FindDashboardsWithStaleThumbnailsCommand{}
-		res, err := sqlStore.FindDashboardsWithStaleThumbnails(context.Background(), &cmd)
->>>>>>> 2ffcf943
+		cmd := models.FindDashboardsWithStaleThumbnailsCommand{
+			Kind:  kind,
+			Theme: theme,
+		}
+		res, err := sqlStore.FindDashboardsWithStaleThumbnails(context.Background(), &cmd)
 		require.NoError(t, err)
 		require.Len(t, res, 0)
 	})
