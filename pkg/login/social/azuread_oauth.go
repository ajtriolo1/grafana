package social

import (
	"errors"
	"fmt"
	"net/http"
	"strings"

	"github.com/grafana/grafana/pkg/models"
	"github.com/grafana/grafana/pkg/setting"
	"github.com/grafana/grafana/pkg/util/errutil"

	"golang.org/x/oauth2"
	"gopkg.in/square/go-jose.v2/jwt"
)

type SocialAzureAD struct {
	*SocialBase
	allowedGroups     []string
	autoAssignOrgRole string
}

type azureClaims struct {
	Email             string   `json:"email"`
	PreferredUsername string   `json:"preferred_username"`
	Roles             []string `json:"roles"`
	Groups            []string `json:"groups"`
	Name              string   `json:"name"`
	ID                string   `json:"oid"`
}

func (s *SocialAzureAD) Type() int {
	return int(models.AZUREAD)
}

func (s *SocialAzureAD) UserInfo(_ *http.Client, token *oauth2.Token) (*BasicUserInfo, error) {
	idToken := token.Extra("id_token")
	if idToken == nil {
		return nil, fmt.Errorf("no id_token found")
	}

	parsedToken, err := jwt.ParseSigned(idToken.(string))
	if err != nil {
		return nil, errutil.Wrapf(err, "error parsing ID token")
	}

	var claims azureClaims
	if err := parsedToken.UnsafeClaimsWithoutVerification(&claims); err != nil {
		return nil, errutil.Wrapf(err, "error getting claims from ID token")
	}

	email := extractEmail(claims)
	if email == "" {
		return nil, errors.New("error getting user info: no email found in access token")
	}
<<<<<<< HEAD
=======

	role := extractRole(claims, s.autoAssignOrgRole)
	logger.Debug("AzureAD OAuth: extracted role", "email", email, "role", role)

>>>>>>> 09bb8900
	groups := extractGroups(claims)
	logger.Debug("AzureAD OAuth: extracted groups", "email", email, "groups", groups)
	if !s.IsGroupMember(groups) {
		return nil, errMissingGroupMembership
	}

	userInfo := &BasicUserInfo{
		Id:     claims.ID,
		Name:   claims.Name,
		Email:  email,
		Login:  email,
		Groups: groups,
	}

	if err := s.extractOrgMemberships(claims, userInfo); err != nil {
		return nil, err
	}

	return userInfo, nil
}

func (s *SocialAzureAD) extractOrgMemberships(claims azureClaims, userInfo *BasicUserInfo) error {
	userInfo.OrgMemberships = map[int64]models.RoleType{}

	role := models.ROLE_VIEWER
	if len(claims.Roles) > 0 {
		roleOrder := []models.RoleType{
			models.ROLE_ADMIN,
			models.ROLE_EDITOR,
			models.ROLE_VIEWER,
		}
		for _, r := range roleOrder {
			found := false
			for _, item := range claims.Roles {
				if strings.EqualFold(item, string(r)) {
					s.log.Debug("The user has a role", "role", r)
					role = r
					found = true
					break
				}
			}
			if found {
				break
			}
		}
	}

	var orgID int64
	if setting.AutoAssignOrg && setting.AutoAssignOrgId > 0 {
		orgID = int64(setting.AutoAssignOrgId)
		s.log.Debug("The user has a role assignment and organization membership is auto-assigned",
			"role", role, "orgId", orgID)
	} else {
		orgID = int64(1)
		s.log.Debug("The user has a role assignment and organization membership is not auto-assigned",
			"role", role, "orgId", orgID)
	}
	if _, ok := userInfo.OrgMemberships[orgID]; !ok {
		s.log.Debug("Assigning user role in organization", "role", role, "orgID", orgID)
		userInfo.OrgMemberships[orgID] = role
	}

	return nil
}

func (s *SocialAzureAD) IsGroupMember(groups []string) bool {
	if len(s.allowedGroups) == 0 {
		return true
	}

	for _, allowedGroup := range s.allowedGroups {
		for _, group := range groups {
			if group == allowedGroup {
				return true
			}
		}
	}

	return false
}

func extractEmail(claims azureClaims) string {
	if claims.Email == "" {
		if claims.PreferredUsername != "" {
			return claims.PreferredUsername
		}
	}

	return claims.Email
}

<<<<<<< HEAD
=======
func extractRole(claims azureClaims, autoAssignRole string) models.RoleType {
	if len(claims.Roles) == 0 {
		return models.RoleType(autoAssignRole)
	}

	roleOrder := []models.RoleType{
		models.ROLE_ADMIN,
		models.ROLE_EDITOR,
		models.ROLE_VIEWER,
	}

	for _, role := range roleOrder {
		if found := hasRole(claims.Roles, role); found {
			return role
		}
	}

	return models.ROLE_VIEWER
}

func hasRole(roles []string, role models.RoleType) bool {
	for _, item := range roles {
		if strings.EqualFold(item, string(role)) {
			return true
		}
	}
	return false
}

>>>>>>> 09bb8900
func extractGroups(claims azureClaims) []string {
	groups := make([]string, 0)
	groups = append(groups, claims.Groups...)
	return groups
}<|MERGE_RESOLUTION|>--- conflicted
+++ resolved
@@ -53,15 +53,7 @@
 	if email == "" {
 		return nil, errors.New("error getting user info: no email found in access token")
 	}
-<<<<<<< HEAD
-=======
-
-	role := extractRole(claims, s.autoAssignOrgRole)
-	logger.Debug("AzureAD OAuth: extracted role", "email", email, "role", role)
-
->>>>>>> 09bb8900
 	groups := extractGroups(claims)
-	logger.Debug("AzureAD OAuth: extracted groups", "email", email, "groups", groups)
 	if !s.IsGroupMember(groups) {
 		return nil, errMissingGroupMembership
 	}
@@ -151,38 +143,6 @@
 	return claims.Email
 }
 
-<<<<<<< HEAD
-=======
-func extractRole(claims azureClaims, autoAssignRole string) models.RoleType {
-	if len(claims.Roles) == 0 {
-		return models.RoleType(autoAssignRole)
-	}
-
-	roleOrder := []models.RoleType{
-		models.ROLE_ADMIN,
-		models.ROLE_EDITOR,
-		models.ROLE_VIEWER,
-	}
-
-	for _, role := range roleOrder {
-		if found := hasRole(claims.Roles, role); found {
-			return role
-		}
-	}
-
-	return models.ROLE_VIEWER
-}
-
-func hasRole(roles []string, role models.RoleType) bool {
-	for _, item := range roles {
-		if strings.EqualFold(item, string(role)) {
-			return true
-		}
-	}
-	return false
-}
-
->>>>>>> 09bb8900
 func extractGroups(claims azureClaims) []string {
 	groups := make([]string, 0)
 	groups = append(groups, claims.Groups...)
