package influxdb

import (
	"encoding/json"
	"fmt"
	"io"
	"regexp"
	"strconv"
	"strings"
	"time"

	"github.com/grafana/grafana-plugin-sdk-go/backend"
	"github.com/grafana/grafana-plugin-sdk-go/data"
)

type ResponseParser struct{}

var (
	legendFormat = regexp.MustCompile(`\[\[([\@\/\w-]+)(\.[\@\/\w-]+)*\]\]*|\$(\s*([\@\w-]+?))*`)
)

func (rp *ResponseParser) Parse(buf io.ReadCloser, queries []Query) *backend.QueryDataResponse {
	resp := backend.NewQueryDataResponse()

	response, jsonErr := parseJSON(buf)
	if jsonErr != nil {
		resp.Responses["A"] = backend.DataResponse{Error: jsonErr}
		return resp
	}

	if response.Error != "" {
		resp.Responses["A"] = backend.DataResponse{Error: fmt.Errorf(response.Error)}
		return resp
	}

	for i, result := range response.Results {
		if result.Error != "" {
			resp.Responses[queries[i].RefID] = backend.DataResponse{Error: fmt.Errorf(result.Error)}
		} else {
			resp.Responses[queries[i].RefID] = backend.DataResponse{Frames: transformRows(result.Series, queries[i])}
		}
	}

	return resp
}

func parseJSON(buf io.ReadCloser) (Response, error) {
	var response Response
	dec := json.NewDecoder(buf)
	dec.UseNumber()

	err := dec.Decode(&response)
	return response, err
}

func transformRows(rows []Row, query Query) data.Frames {
	frames := data.Frames{}
	for _, row := range rows {
		for columnIndex, column := range row.Columns {
			if column == "time" {
				continue
			}

			var timeArray []time.Time
			var valType = typeof(row.Values[0][columnIndex])
			var floatArray []*float64
			var stringArray []string
			var boolArray []bool

			for _, valuePair := range row.Values {
				timestamp, timestampErr := parseTimestamp(valuePair[0])
				// we only add this row if the timestamp is valid
				if timestampErr == nil {
					timeArray = append(timeArray, timestamp)
					if valType == "string" {
						value := fmt.Sprint(valuePair[columnIndex])
						stringArray = append(stringArray, value)
					} else if valType == "json.Number" {
						value := parseNumber(valuePair[columnIndex])
						floatArray = append(floatArray, value)
					} else if valType == "bool" {
						value := valuePair[columnIndex].(bool)
						boolArray = append(boolArray, value)
					}
				}
			}
			name := formatFrameName(row, column, query)

			timeField := data.NewField("time", nil, timeArray)

<<<<<<< HEAD
			if valType == "string" {
				valueField := data.NewField("value", row.Tags, stringArray)
				valueField.SetConfig(&data.FieldConfig{DisplayNameFromDS: name})
				frames = append(frames, newDataFrame(name, query.RawQuery, timeField, valueField))
			} else if valType == "json.Number" {
				valueField := data.NewField("value", row.Tags, floatArray)
				valueField.SetConfig(&data.FieldConfig{DisplayNameFromDS: name})
				frames = append(frames, newDataFrame(name, query.RawQuery, timeField, valueField))
			} else if valType == "bool" {
				valueField := data.NewField("value", row.Tags, boolArray)
				valueField.SetConfig(&data.FieldConfig{DisplayNameFromDS: name})
				frames = append(frames, newDataFrame(name, query.RawQuery, timeField, valueField))
			}
=======
			// set a nice name on the value-field
			valueField.SetConfig(&data.FieldConfig{DisplayNameFromDS: name})

			frames = append(frames, newDataFrame(name, query.RawQuery, timeField, valueField))
>>>>>>> 10232c78
		}
	}

	return frames
}

func newDataFrame(name string, queryString string, timeField *data.Field, valueField *data.Field) *data.Frame {
	frame := data.NewFrame(name, timeField, valueField)
	frame.Meta = &data.FrameMeta{
		ExecutedQueryString: queryString,
	}

	return frame
}

<<<<<<< HEAD
func formatFrameName(row Row, column string, query *Query) string {
=======
func formatFrameName(row Row, column string, query Query) string {
>>>>>>> 10232c78
	if query.Alias == "" {
		return buildFrameNameFromQuery(row, column)
	}
	nameSegment := strings.Split(row.Name, ".")

	result := legendFormat.ReplaceAllFunc([]byte(query.Alias), func(in []byte) []byte {
		aliasFormat := string(in)
		aliasFormat = strings.Replace(aliasFormat, "[[", "", 1)
		aliasFormat = strings.Replace(aliasFormat, "]]", "", 1)
		aliasFormat = strings.Replace(aliasFormat, "$", "", 1)

		if aliasFormat == "m" || aliasFormat == "measurement" {
			return []byte(query.Measurement)
		}
		if aliasFormat == "col" {
			return []byte(column)
		}

		pos, err := strconv.Atoi(aliasFormat)
		if err == nil && len(nameSegment) > pos {
			return []byte(nameSegment[pos])
		}

		if !strings.HasPrefix(aliasFormat, "tag_") {
			return in
		}

		tagKey := strings.Replace(aliasFormat, "tag_", "", 1)
		tagValue, exist := row.Tags[tagKey]
		if exist {
			return []byte(tagValue)
		}

		return in
	})

	return string(result)
}

func buildFrameNameFromQuery(row Row, column string) string {
	var tags []string
	for k, v := range row.Tags {
		tags = append(tags, fmt.Sprintf("%s: %s", k, v))
	}

	tagText := ""
	if len(tags) > 0 {
		tagText = fmt.Sprintf(" { %s }", strings.Join(tags, " "))
	}

	return fmt.Sprintf("%s.%s%s", row.Name, column, tagText)
}

func parseTimestamp(value interface{}) (time.Time, error) {
	timestampNumber, ok := value.(json.Number)
	if !ok {
		return time.Time{}, fmt.Errorf("timestamp-value has invalid type: %#v", value)
	}
	timestampFloat, err := timestampNumber.Float64()
	if err != nil {
		return time.Time{}, err
	}

	// currently in the code the influxdb-timestamps are requested with
	// seconds-precision, meaning these values are seconds
	t := time.Unix(int64(timestampFloat), 0).UTC()

	return t, nil
}

func typeof(v interface{}) string {
	return fmt.Sprintf("%T", v)
}

func parseNumber(value interface{}) *float64 {
	// NOTE: we use pointers-to-float64 because we need
	// to represent null-json-values. they come for example
	// when we do a group-by with fill(null)

	if value == nil {
		// this is what json-nulls become
		return nil
	}

	number, ok := value.(json.Number)
	if !ok {
		// in the current inmplementation, errors become nils
		return nil
	}

	fvalue, err := number.Float64()
	if err != nil {
		// in the current inmplementation, errors become nils
		return nil
	}

	return &fvalue
}<|MERGE_RESOLUTION|>--- conflicted
+++ resolved
@@ -88,7 +88,6 @@
 
 			timeField := data.NewField("time", nil, timeArray)
 
-<<<<<<< HEAD
 			if valType == "string" {
 				valueField := data.NewField("value", row.Tags, stringArray)
 				valueField.SetConfig(&data.FieldConfig{DisplayNameFromDS: name})
@@ -102,12 +101,6 @@
 				valueField.SetConfig(&data.FieldConfig{DisplayNameFromDS: name})
 				frames = append(frames, newDataFrame(name, query.RawQuery, timeField, valueField))
 			}
-=======
-			// set a nice name on the value-field
-			valueField.SetConfig(&data.FieldConfig{DisplayNameFromDS: name})
-
-			frames = append(frames, newDataFrame(name, query.RawQuery, timeField, valueField))
->>>>>>> 10232c78
 		}
 	}
 
@@ -123,11 +116,7 @@
 	return frame
 }
 
-<<<<<<< HEAD
-func formatFrameName(row Row, column string, query *Query) string {
-=======
 func formatFrameName(row Row, column string, query Query) string {
->>>>>>> 10232c78
 	if query.Alias == "" {
 		return buildFrameNameFromQuery(row, column)
 	}
