--- conflicted
+++ resolved
@@ -74,11 +74,7 @@
     this.onRefresh();
   }
 
-<<<<<<< HEAD
-  onRender() {
-=======
   onRefresh() {
->>>>>>> 8160e68f
     if (this.panel.show === 'current') {
       this.getCurrentAlertState();
     }
