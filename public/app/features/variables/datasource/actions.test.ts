import { DataSourceInstanceSettings } from '@grafana/data';

import { reduxTester } from '../../../../test/core/redux/reduxTester';
import { getRootReducer, RootReducerType } from '../state/helpers';
import { variableAdapters } from '../adapters';
import { createDataSourceVariableAdapter } from './adapter';
import {
  DataSourceVariableActionDependencies,
  initDataSourceVariableEditor,
  updateDataSourceVariableOptions,
} from './actions';
import { getMockPlugin } from '../../plugins/__mocks__/pluginMocks';
import { createDataSourceOptions } from './reducer';
import { addVariable, setCurrentVariableValue } from '../state/sharedReducer';
import { changeVariableEditorExtended } from '../editor/reducer';
import { datasourceBuilder } from '../shared/testing/builders';
import { getDataSourceInstanceSetting } from '../shared/testing/helpers';
import { toKeyedAction } from '../state/keyedVariablesReducer';
import { toKeyedVariableIdentifier, toVariablePayload } from '../utils';

interface Args {
  sources?: DataSourceInstanceSettings[];
  query?: string;
  regex?: string;
}

function getTestContext({ sources = [], query, regex }: Args = {}) {
  const getListMock = jest.fn().mockReturnValue(sources);
  const getDatasourceSrvMock = jest.fn().mockReturnValue({ getList: getListMock });
  const dependencies: DataSourceVariableActionDependencies = { getDatasourceSrv: getDatasourceSrvMock };
  const datasource = datasourceBuilder().withId('0').withRootStateKey('key').withQuery(query).withRegEx(regex).build();

  return { getListMock, getDatasourceSrvMock, dependencies, datasource };
}

describe('data source actions', () => {
  variableAdapters.setInit(() => [createDataSourceVariableAdapter()]);

  describe('when updateDataSourceVariableOptions is dispatched', () => {
    describe('and there is no regex', () => {
      it('then the correct actions are dispatched', async () => {
        const meta = getMockPlugin({ name: 'mock-data-name', id: 'mock-data-id' });
        const sources: DataSourceInstanceSettings[] = [
          getDataSourceInstanceSetting('first-name', meta),
          getDataSourceInstanceSetting('second-name', meta),
        ];
        const { datasource, dependencies, getListMock, getDatasourceSrvMock } = getTestContext({
          sources,
          query: 'mock-data-id',
        });

        const tester = await reduxTester<RootReducerType>()
          .givenRootReducer(getRootReducer())
          .whenActionIsDispatched(
            toKeyedAction(
              'key',
              addVariable(toVariablePayload(datasource, { global: false, index: 0, model: datasource }))
            )
          )
          .whenAsyncActionIsDispatched(
            updateDataSourceVariableOptions(toKeyedVariableIdentifier(datasource), dependencies),
            true
          );

<<<<<<< HEAD
        await tester.thenDispatchedActionsShouldEqual(
          toKeyedAction(
            'key',
            createDataSourceOptions(
              toVariablePayload(
                { type: 'datasource', id: '0' },
                {
                  sources,
                  regex: undefined as unknown as RegExp,
                }
              )
=======
        tester.thenDispatchedActionsShouldEqual(
          createDataSourceOptions(
            toVariablePayload(
              { type: 'datasource', id: '0' },
              {
                sources,
                regex: undefined as unknown as RegExp,
              }
>>>>>>> 6baf38e8
            )
          ),
          toKeyedAction(
            'key',
            setCurrentVariableValue(
              toVariablePayload(
                { type: 'datasource', id: '0' },
                { option: { text: 'first-name', value: 'first-name', selected: false } }
              )
            )
          )
        );

        expect(getListMock).toHaveBeenCalledTimes(1);
        expect(getListMock).toHaveBeenCalledWith({ metrics: true, variables: false });
        expect(getDatasourceSrvMock).toHaveBeenCalledTimes(1);
      });
    });

    describe('and there is a regex', () => {
      it('then the correct actions are dispatched', async () => {
        const meta = getMockPlugin({ name: 'mock-data-name', id: 'mock-data-id' });
        const sources: DataSourceInstanceSettings[] = [
          getDataSourceInstanceSetting('first-name', meta),
          getDataSourceInstanceSetting('second-name', meta),
        ];

        const { datasource, dependencies, getListMock, getDatasourceSrvMock } = getTestContext({
          sources,
          query: 'mock-data-id',
          regex: '/.*(second-name).*/',
        });

        const tester = await reduxTester<RootReducerType>()
          .givenRootReducer(getRootReducer())
          .whenActionIsDispatched(
            toKeyedAction(
              'key',
              addVariable(toVariablePayload(datasource, { global: false, index: 0, model: datasource }))
            )
          )
          .whenAsyncActionIsDispatched(
            updateDataSourceVariableOptions(toKeyedVariableIdentifier(datasource), dependencies),
            true
          );

<<<<<<< HEAD
        await tester.thenDispatchedActionsShouldEqual(
          toKeyedAction(
            'key',
            createDataSourceOptions(
              toVariablePayload(
                { type: 'datasource', id: '0' },
                {
                  sources,
                  regex: /.*(second-name).*/,
                }
              )
=======
        tester.thenDispatchedActionsShouldEqual(
          createDataSourceOptions(
            toVariablePayload(
              { type: 'datasource', id: '0' },
              {
                sources,
                regex: /.*(second-name).*/,
              }
>>>>>>> 6baf38e8
            )
          ),
          toKeyedAction(
            'key',
            setCurrentVariableValue(
              toVariablePayload(
                { type: 'datasource', id: '0' },
                { option: { text: 'second-name', value: 'second-name', selected: false } }
              )
            )
          )
        );

        expect(getListMock).toHaveBeenCalledTimes(1);
        expect(getListMock).toHaveBeenCalledWith({ metrics: true, variables: false });
        expect(getDatasourceSrvMock).toHaveBeenCalledTimes(1);
      });
    });
  });

  describe('when initDataSourceVariableEditor is dispatched', () => {
    it('then the correct actions are dispatched', () => {
      const meta = getMockPlugin({ name: 'mock-data-name', id: 'mock-data-id' });
      const sources: DataSourceInstanceSettings[] = [
        getDataSourceInstanceSetting('first-name', meta),
        getDataSourceInstanceSetting('second-name', meta),
      ];

      const { dependencies, getListMock, getDatasourceSrvMock } = getTestContext({ sources });

      reduxTester<RootReducerType>()
        .givenRootReducer(getRootReducer())
        .whenActionIsDispatched(initDataSourceVariableEditor('key', dependencies))
        .thenDispatchedActionsShouldEqual(
<<<<<<< HEAD
          toKeyedAction(
            'key',
            changeVariableEditorExtended({
              propName: 'dataSourceTypes',
              propValue: [
                { text: '', value: '' },
                { text: 'mock-data-name', value: 'mock-data-id' },
              ],
            })
          )
=======
          changeVariableEditorExtended({
            dataSourceTypes: [
              { text: '', value: '' },
              { text: 'mock-data-name', value: 'mock-data-id' },
            ],
          })
>>>>>>> 6baf38e8
        );

      expect(getListMock).toHaveBeenCalledTimes(1);
      expect(getListMock).toHaveBeenCalledWith({ metrics: true, variables: true });
      expect(getDatasourceSrvMock).toHaveBeenCalledTimes(1);
    });
  });
});<|MERGE_RESOLUTION|>--- conflicted
+++ resolved
@@ -62,8 +62,7 @@
             true
           );
 
-<<<<<<< HEAD
-        await tester.thenDispatchedActionsShouldEqual(
+        tester.thenDispatchedActionsShouldEqual(
           toKeyedAction(
             'key',
             createDataSourceOptions(
@@ -74,16 +73,6 @@
                   regex: undefined as unknown as RegExp,
                 }
               )
-=======
-        tester.thenDispatchedActionsShouldEqual(
-          createDataSourceOptions(
-            toVariablePayload(
-              { type: 'datasource', id: '0' },
-              {
-                sources,
-                regex: undefined as unknown as RegExp,
-              }
->>>>>>> 6baf38e8
             )
           ),
           toKeyedAction(
@@ -130,8 +119,7 @@
             true
           );
 
-<<<<<<< HEAD
-        await tester.thenDispatchedActionsShouldEqual(
+        tester.thenDispatchedActionsShouldEqual(
           toKeyedAction(
             'key',
             createDataSourceOptions(
@@ -142,16 +130,6 @@
                   regex: /.*(second-name).*/,
                 }
               )
-=======
-        tester.thenDispatchedActionsShouldEqual(
-          createDataSourceOptions(
-            toVariablePayload(
-              { type: 'datasource', id: '0' },
-              {
-                sources,
-                regex: /.*(second-name).*/,
-              }
->>>>>>> 6baf38e8
             )
           ),
           toKeyedAction(
@@ -186,25 +164,15 @@
         .givenRootReducer(getRootReducer())
         .whenActionIsDispatched(initDataSourceVariableEditor('key', dependencies))
         .thenDispatchedActionsShouldEqual(
-<<<<<<< HEAD
           toKeyedAction(
             'key',
             changeVariableEditorExtended({
-              propName: 'dataSourceTypes',
-              propValue: [
+              dataSourceTypes: [
                 { text: '', value: '' },
                 { text: 'mock-data-name', value: 'mock-data-id' },
               ],
             })
           )
-=======
-          changeVariableEditorExtended({
-            dataSourceTypes: [
-              { text: '', value: '' },
-              { text: 'mock-data-name', value: 'mock-data-id' },
-            ],
-          })
->>>>>>> 6baf38e8
         );
 
       expect(getListMock).toHaveBeenCalledTimes(1);
