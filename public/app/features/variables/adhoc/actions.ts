import { cloneDeep } from 'lodash';
import { StoreState, ThunkResult } from 'app/types';
import { getDatasourceSrv } from 'app/features/plugins/datasource_srv';
import { changeVariableEditorExtended } from '../editor/reducer';
import { addVariable, changeVariableProp } from '../state/sharedReducer';
import { getLastKey, getNewVariableIndex, getVariable, getVariablesState } from '../state/selectors';
import { AddVariable, KeyedVariableIdentifier } from '../state/types';
import {
  AdHocVariabelFilterUpdate,
  filterAdded,
  filterRemoved,
  filtersRestored,
  filterUpdated,
  initialAdHocVariableModelState,
} from './reducer';
import { AdHocVariableFilter, AdHocVariableModel } from 'app/features/variables/types';
import { variableUpdated } from '../state/actions';
import { isAdHoc } from '../guard';
import { DataSourceRef, getDataSourceRef } from '@grafana/data';
<<<<<<< HEAD
import { toKeyedAction } from '../state/keyedVariablesReducer';
import { toKeyedVariableIdentifier, toVariablePayload } from '../utils';
=======
import { getAdhocVariableEditorState } from '../editor/selectors';
>>>>>>> 6baf38e8

export interface AdHocTableOptions {
  datasource: DataSourceRef;
  key: string;
  value: string;
  operator: string;
}

const filterTableName = 'Filters';

export const applyFilterFromTable = (options: AdHocTableOptions): ThunkResult<void> => {
  return async (dispatch, getState) => {
    let variable = getVariableByOptions(options, getState());

    if (!variable) {
      dispatch(createAdHocVariable(options));
      variable = getVariableByOptions(options, getState());
      if (!variable) {
        return;
      }
    }

    const index = variable.filters.findIndex((f) => f.key === options.key && f.value === options.value);

    if (index === -1) {
      const { value, key, operator } = options;
      const filter = { value, key, operator, condition: '' };
      return await dispatch(addFilter(toKeyedVariableIdentifier(variable), filter));
    }

    const filter = { ...variable.filters[index], operator: options.operator };
    return await dispatch(changeFilter(toKeyedVariableIdentifier(variable), { index, filter }));
  };
};

export const changeFilter = (
  identifier: KeyedVariableIdentifier,
  update: AdHocVariabelFilterUpdate
): ThunkResult<void> => {
  return async (dispatch, getState) => {
    const variable = getVariable(identifier, getState());
    dispatch(toKeyedAction(identifier.rootStateKey, filterUpdated(toVariablePayload(variable, update))));
    await dispatch(variableUpdated(toKeyedVariableIdentifier(variable), true));
  };
};

export const removeFilter = (identifier: KeyedVariableIdentifier, index: number): ThunkResult<void> => {
  return async (dispatch, getState) => {
    const variable = getVariable(identifier, getState());
    dispatch(toKeyedAction(identifier.rootStateKey, filterRemoved(toVariablePayload(variable, index))));
    await dispatch(variableUpdated(toKeyedVariableIdentifier(variable), true));
  };
};

export const addFilter = (identifier: KeyedVariableIdentifier, filter: AdHocVariableFilter): ThunkResult<void> => {
  return async (dispatch, getState) => {
    const variable = getVariable(identifier, getState());
    dispatch(toKeyedAction(identifier.rootStateKey, filterAdded(toVariablePayload(variable, filter))));
    await dispatch(variableUpdated(toKeyedVariableIdentifier(variable), true));
  };
};

export const setFiltersFromUrl = (
  identifier: KeyedVariableIdentifier,
  filters: AdHocVariableFilter[]
): ThunkResult<void> => {
  return async (dispatch, getState) => {
    const variable = getVariable(identifier, getState());
    dispatch(toKeyedAction(identifier.rootStateKey, filtersRestored(toVariablePayload(variable, filters))));
    await dispatch(variableUpdated(toKeyedVariableIdentifier(variable), true));
  };
};

export const changeVariableDatasource = (
  identifier: KeyedVariableIdentifier,
  datasource?: DataSourceRef
): ThunkResult<void> => {
  return async (dispatch, getState) => {
<<<<<<< HEAD
    const variable = getVariable(identifier, getState());
=======
    const { editor } = getState().templating;
    const extended = getAdhocVariableEditorState(editor);
    const variable = getVariable(editor.id, getState());
    dispatch(changeVariableProp(toVariablePayload(variable, { propName: 'datasource', propValue: datasource })));

    const ds = await getDatasourceSrv().get(datasource);
>>>>>>> 6baf38e8

    // TS TODO: ds is not typed to be optional - is this check unnecessary or is the type incorrect?
    const message = ds?.getTagKeys
      ? 'Ad hoc filters are applied automatically to all queries that target this data source'
      : 'This data source does not support ad hoc filters yet.';

    dispatch(
<<<<<<< HEAD
      toKeyedAction(
        identifier.rootStateKey,
        changeVariableEditorExtended({
          propName: 'infoText',
          propValue: loadingText,
        })
      )
    );
    dispatch(
      toKeyedAction(
        identifier.rootStateKey,
        changeVariableProp(toVariablePayload(variable, { propName: 'datasource', propValue: datasource }))
      )
    );

    const ds = await getDatasourceSrv().get(datasource);

    if (!ds || !ds.getTagKeys) {
      dispatch(
        toKeyedAction(
          identifier.rootStateKey,
          changeVariableEditorExtended({
            propName: 'infoText',
            propValue: 'This data source does not support ad hoc filters yet.',
          })
        )
      );
    }
=======
      changeVariableEditorExtended({
        infoText: message,
        dataSources: extended?.dataSources ?? [],
      })
    );
>>>>>>> 6baf38e8
  };
};

export const initAdHocVariableEditor =
  (key: string): ThunkResult<void> =>
  (dispatch) => {
    const dataSources = getDatasourceSrv().getList({ metrics: true, variables: true });
    const selectable = dataSources.reduce(
      (all: Array<{ text: string; value: DataSourceRef | null }>, ds) => {
        if (ds.meta.mixed) {
          return all;
        }

        const text = ds.isDefault ? `${ds.name} (default)` : ds.name;
        const value = getDataSourceRef(ds);
        all.push({ text, value });

        return all;
      },
      [{ text: '', value: {} }]
    );

<<<<<<< HEAD
    dispatch(
      toKeyedAction(
        key,
        changeVariableEditorExtended({
          propName: 'dataSources',
          propValue: selectable,
        })
      )
    );
  };
=======
      const text = ds.isDefault ? `${ds.name} (default)` : ds.name;
      const value = getDataSourceRef(ds);
      all.push({ text, value });

      return all;
    },
    [{ text: '', value: {} }]
  );

  dispatch(
    changeVariableEditorExtended({
      dataSources: selectable,
    })
  );
};
>>>>>>> 6baf38e8

const createAdHocVariable = (options: AdHocTableOptions): ThunkResult<void> => {
  return (dispatch, getState) => {
    const key = getLastKey(getState());

    const model: AdHocVariableModel = {
      ...cloneDeep(initialAdHocVariableModelState),
      datasource: options.datasource,
      name: filterTableName,
      id: filterTableName,
      rootStateKey: key,
    };

    const global = false;
    const index = getNewVariableIndex(key, getState());
    const identifier: KeyedVariableIdentifier = { type: 'adhoc', id: model.id, rootStateKey: key };

    dispatch(toKeyedAction(key, addVariable(toVariablePayload<AddVariable>(identifier, { global, model, index }))));
  };
};

const getVariableByOptions = (options: AdHocTableOptions, state: StoreState): AdHocVariableModel | undefined => {
  const key = getLastKey(state);
  const templatingState = getVariablesState(key, state);
  return Object.values(templatingState.variables).find(
    (v) => isAdHoc(v) && v.datasource?.uid === options.datasource.uid
  ) as AdHocVariableModel;
};<|MERGE_RESOLUTION|>--- conflicted
+++ resolved
@@ -17,12 +17,9 @@
 import { variableUpdated } from '../state/actions';
 import { isAdHoc } from '../guard';
 import { DataSourceRef, getDataSourceRef } from '@grafana/data';
-<<<<<<< HEAD
+import { getAdhocVariableEditorState } from '../editor/selectors';
 import { toKeyedAction } from '../state/keyedVariablesReducer';
 import { toKeyedVariableIdentifier, toVariablePayload } from '../utils';
-=======
-import { getAdhocVariableEditorState } from '../editor/selectors';
->>>>>>> 6baf38e8
 
 export interface AdHocTableOptions {
   datasource: DataSourceRef;
@@ -101,32 +98,9 @@
   datasource?: DataSourceRef
 ): ThunkResult<void> => {
   return async (dispatch, getState) => {
-<<<<<<< HEAD
+    const { editor } = getVariablesState(identifier.rootStateKey, getState());
+    const extended = getAdhocVariableEditorState(editor);
     const variable = getVariable(identifier, getState());
-=======
-    const { editor } = getState().templating;
-    const extended = getAdhocVariableEditorState(editor);
-    const variable = getVariable(editor.id, getState());
-    dispatch(changeVariableProp(toVariablePayload(variable, { propName: 'datasource', propValue: datasource })));
-
-    const ds = await getDatasourceSrv().get(datasource);
->>>>>>> 6baf38e8
-
-    // TS TODO: ds is not typed to be optional - is this check unnecessary or is the type incorrect?
-    const message = ds?.getTagKeys
-      ? 'Ad hoc filters are applied automatically to all queries that target this data source'
-      : 'This data source does not support ad hoc filters yet.';
-
-    dispatch(
-<<<<<<< HEAD
-      toKeyedAction(
-        identifier.rootStateKey,
-        changeVariableEditorExtended({
-          propName: 'infoText',
-          propValue: loadingText,
-        })
-      )
-    );
     dispatch(
       toKeyedAction(
         identifier.rootStateKey,
@@ -136,24 +110,20 @@
 
     const ds = await getDatasourceSrv().get(datasource);
 
-    if (!ds || !ds.getTagKeys) {
-      dispatch(
-        toKeyedAction(
-          identifier.rootStateKey,
-          changeVariableEditorExtended({
-            propName: 'infoText',
-            propValue: 'This data source does not support ad hoc filters yet.',
-          })
-        )
-      );
-    }
-=======
-      changeVariableEditorExtended({
-        infoText: message,
-        dataSources: extended?.dataSources ?? [],
-      })
+    // TS TODO: ds is not typed to be optional - is this check unnecessary or is the type incorrect?
+    const message = ds?.getTagKeys
+      ? 'Ad hoc filters are applied automatically to all queries that target this data source'
+      : 'This data source does not support ad hoc filters yet.';
+
+    dispatch(
+      toKeyedAction(
+        identifier.rootStateKey,
+        changeVariableEditorExtended({
+          infoText: message,
+          dataSources: extended?.dataSources ?? [],
+        })
+      )
     );
->>>>>>> 6baf38e8
   };
 };
 
@@ -176,34 +146,15 @@
       [{ text: '', value: {} }]
     );
 
-<<<<<<< HEAD
     dispatch(
       toKeyedAction(
         key,
         changeVariableEditorExtended({
-          propName: 'dataSources',
-          propValue: selectable,
+          dataSources: selectable,
         })
       )
     );
   };
-=======
-      const text = ds.isDefault ? `${ds.name} (default)` : ds.name;
-      const value = getDataSourceRef(ds);
-      all.push({ text, value });
-
-      return all;
-    },
-    [{ text: '', value: {} }]
-  );
-
-  dispatch(
-    changeVariableEditorExtended({
-      dataSources: selectable,
-    })
-  );
-};
->>>>>>> 6baf38e8
 
 const createAdHocVariable = (options: AdHocTableOptions): ThunkResult<void> => {
   return (dispatch, getState) => {
