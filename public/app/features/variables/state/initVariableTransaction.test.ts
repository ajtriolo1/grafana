import { getPreloadedState, getRootReducer, RootReducerType } from './helpers';
import { variableAdapters } from '../adapters';
import { createQueryVariableAdapter } from '../query/adapter';
import { createConstantVariableAdapter } from '../constant/adapter';
import { reduxTester } from '../../../../test/core/redux/reduxTester';
import {
  addVariable,
  changeVariableProp,
  setCurrentVariableValue,
  variableStateCompleted,
  variableStateFetching,
  variableStateNotStarted,
} from './sharedReducer';
import { adHocBuilder, constantBuilder, datasourceBuilder, queryBuilder } from '../shared/testing/builders';
import { cleanEditorState } from '../editor/reducer';
import {
  initialTransactionState,
  variablesClearTransaction,
  variablesCompleteTransaction,
  variablesInitTransaction,
} from './transactionReducer';
import { cleanPickerState } from '../pickers/OptionsPicker/reducer';
import { cleanVariables } from './variablesReducer';
import { createAdHocVariableAdapter } from '../adhoc/adapter';
import { createDataSourceVariableAdapter } from '../datasource/adapter';
import { DataSourceRef, LoadingState } from '@grafana/data/src';
import { setDataSourceSrv } from '@grafana/runtime/src';
import { TransactionStatus, VariableModel } from '../types';
import { toAsyncOfResult } from '../../query/state/DashboardQueryRunner/testHelpers';
import { setVariableQueryRunner } from '../query/VariableQueryRunner';
import { createDataSourceOptions } from '../datasource/reducer';
import { initVariablesTransaction } from './actions';
import { toKeyedAction } from './keyedVariablesReducer';
import { toVariablePayload } from '../utils';

variableAdapters.setInit(() => [
  createQueryVariableAdapter(),
  createConstantVariableAdapter(),
  createAdHocVariableAdapter(),
  createDataSourceVariableAdapter(),
]);

function getTestContext(variables?: VariableModel[]) {
  const key = 'key';
  const constant = constantBuilder().withId('constant').withName('constant').build();
  const templating = { list: variables ?? [constant] };
  const getInstanceSettingsMock = jest.fn().mockReturnValue(undefined);
  setDataSourceSrv({
    get: jest.fn().mockResolvedValue({}),
    getList: jest.fn().mockReturnValue([]),
    getInstanceSettings: getInstanceSettingsMock,
    reload: jest.fn(),
  });
  const variableQueryRunner: any = {
    cancelRequest: jest.fn(),
    queueRequest: jest.fn(),
    getResponse: () => toAsyncOfResult({ state: LoadingState.Done, identifier: { type: 'query', id: 'query' } }),
    destroy: jest.fn(),
  };
  setVariableQueryRunner(variableQueryRunner);

  const dashboard: any = { title: 'Some dash', uid: key, templating };

  return { constant, getInstanceSettingsMock, templating, key, dashboard };
}

describe('initVariablesTransaction', () => {
  describe('when called and the previous dashboard has completed', () => {
    it('then correct actions are dispatched', async () => {
      const { constant, key, dashboard } = getTestContext();
      const tester = await reduxTester<RootReducerType>()
        .givenRootReducer(getRootReducer())
        .whenAsyncActionIsDispatched(initVariablesTransaction(key, dashboard));

      tester.thenDispatchedActionsPredicateShouldEqual((dispatchedActions) => {
        expect(dispatchedActions[0]).toEqual(toKeyedAction(key, variablesInitTransaction({ uid: key })));
        expect(dispatchedActions[1].payload.action.type).toEqual(addVariable.type);
        expect(dispatchedActions[1].payload.action.payload.id).toEqual('__dashboard');
        expect(dispatchedActions[2].payload.action.type).toEqual(addVariable.type);
        expect(dispatchedActions[2].payload.action.payload.id).toEqual('__org');
        expect(dispatchedActions[3].payload.action.type).toEqual(addVariable.type);
        expect(dispatchedActions[3].payload.action.payload.id).toEqual('__user');
        expect(dispatchedActions[4]).toEqual(
          toKeyedAction(key, addVariable(toVariablePayload(constant, { global: false, index: 0, model: constant })))
        );
        expect(dispatchedActions[5]).toEqual(toKeyedAction(key, variableStateNotStarted(toVariablePayload(constant))));
        expect(dispatchedActions[6]).toEqual(toKeyedAction(key, variableStateCompleted(toVariablePayload(constant))));

        expect(dispatchedActions[7]).toEqual(toKeyedAction(key, variablesCompleteTransaction({ uid: key })));
        return dispatchedActions.length === 8;
      });
    });

    describe('and there are variables that have data source that need to be migrated', () => {
      it('then correct actions are dispatched', async () => {
<<<<<<< HEAD
        const legacyDs = ('${ds}' as unknown) as DataSourceRef;
        const ds = datasourceBuilder().withId('ds').withRootStateKey('key').withName('ds').withQuery('prom').build();
        const query = queryBuilder()
          .withId('query')
          .withRootStateKey('key')
          .withName('query')
          .withDatasource(legacyDs)
          .build();
        const adhoc = adHocBuilder()
          .withId('adhoc')
          .withRootStateKey('key')
          .withName('adhoc')
          .withDatasource(legacyDs)
          .build();
        const { key, dashboard } = getTestContext([ds, query, adhoc]);
=======
        const legacyDs = '${ds}' as unknown as DataSourceRef;
        const ds = datasourceBuilder().withId('ds').withName('ds').withQuery('prom').build();
        const query = queryBuilder().withId('query').withName('query').withDatasource(legacyDs).build();
        const adhoc = adHocBuilder().withId('adhoc').withName('adhoc').withDatasource(legacyDs).build();
        const { uid, dashboard } = getTestContext([ds, query, adhoc]);
>>>>>>> 07d207a3
        const tester = await reduxTester<RootReducerType>()
          .givenRootReducer(getRootReducer())
          .whenAsyncActionIsDispatched(initVariablesTransaction(key, dashboard));

        tester.thenDispatchedActionsPredicateShouldEqual((dispatchedActions) => {
          expect(dispatchedActions[0]).toEqual(toKeyedAction(key, variablesInitTransaction({ uid: key })));
          expect(dispatchedActions[1].payload.action.type).toEqual(addVariable.type);
          expect(dispatchedActions[1].payload.action.payload.id).toEqual('__dashboard');
          expect(dispatchedActions[2].payload.action.type).toEqual(addVariable.type);
          expect(dispatchedActions[2].payload.action.payload.id).toEqual('__org');
          expect(dispatchedActions[3].payload.action.type).toEqual(addVariable.type);
          expect(dispatchedActions[3].payload.action.payload.id).toEqual('__user');
          expect(dispatchedActions[4]).toEqual(
            toKeyedAction(key, addVariable(toVariablePayload(ds, { global: false, index: 0, model: ds })))
          );
          expect(dispatchedActions[5]).toEqual(
            toKeyedAction(key, addVariable(toVariablePayload(query, { global: false, index: 1, model: query })))
          );
          expect(dispatchedActions[6]).toEqual(
            toKeyedAction(key, addVariable(toVariablePayload(adhoc, { global: false, index: 2, model: adhoc })))
          );
          expect(dispatchedActions[7]).toEqual(toKeyedAction(key, variableStateNotStarted(toVariablePayload(ds))));
          expect(dispatchedActions[8]).toEqual(toKeyedAction(key, variableStateNotStarted(toVariablePayload(query))));
          expect(dispatchedActions[9]).toEqual(toKeyedAction(key, variableStateNotStarted(toVariablePayload(adhoc))));
          expect(dispatchedActions[10]).toEqual(
            toKeyedAction(
              key,
              changeVariableProp(toVariablePayload(query, { propName: 'datasource', propValue: { uid: '${ds}' } }))
            )
          );
          expect(dispatchedActions[11]).toEqual(
            toKeyedAction(
              key,
              changeVariableProp(toVariablePayload(adhoc, { propName: 'datasource', propValue: { uid: '${ds}' } }))
            )
          );
          expect(dispatchedActions[12]).toEqual(toKeyedAction(key, variableStateFetching(toVariablePayload(ds))));
          expect(dispatchedActions[13]).toEqual(toKeyedAction(key, variableStateCompleted(toVariablePayload(adhoc))));
          expect(dispatchedActions[14]).toEqual(
            toKeyedAction(key, createDataSourceOptions(toVariablePayload(ds, { sources: [], regex: undefined })))
          );
          expect(dispatchedActions[15]).toEqual(
            toKeyedAction(
              key,
              setCurrentVariableValue(
                toVariablePayload(ds, { option: { selected: false, text: 'No data sources found', value: '' } })
              )
            )
          );
          expect(dispatchedActions[16]).toEqual(toKeyedAction(key, variableStateCompleted(toVariablePayload(ds))));
          expect(dispatchedActions[17]).toEqual(toKeyedAction(key, variableStateFetching(toVariablePayload(query))));
          expect(dispatchedActions[18]).toEqual(toKeyedAction(key, variableStateCompleted(toVariablePayload(query))));
          expect(dispatchedActions[19]).toEqual(toKeyedAction(key, variablesCompleteTransaction({ uid: key })));

          return dispatchedActions.length === 20;
        });
      });
    });
  });

  describe('when called and the previous dashboard is still processing variables', () => {
    it('then correct actions are dispatched', async () => {
      const { constant, key, dashboard } = getTestContext();
      const transactionState = { ...initialTransactionState, uid: 'previous-uid', status: TransactionStatus.Fetching };
      const preloadedState = getPreloadedState(key, { transaction: transactionState });

<<<<<<< HEAD
      const tester = await reduxTester<RootReducerType>({ preloadedState })
=======
      const tester = await reduxTester<RootReducerType>({
        preloadedState: {
          templating: {
            transaction: transactionState,
            variables: {},
            optionsPicker: { ...initialState },
            editor: { ...initialVariableEditorState },
          },
        } as unknown as RootReducerType,
      })
>>>>>>> 07d207a3
        .givenRootReducer(getRootReducer())
        .whenAsyncActionIsDispatched(initVariablesTransaction(key, dashboard));

      tester.thenDispatchedActionsPredicateShouldEqual((dispatchedActions) => {
        expect(dispatchedActions[0]).toEqual(toKeyedAction(key, cleanVariables()));
        expect(dispatchedActions[1]).toEqual(toKeyedAction(key, cleanEditorState()));
        expect(dispatchedActions[2]).toEqual(toKeyedAction(key, cleanPickerState()));
        expect(dispatchedActions[3]).toEqual(toKeyedAction(key, variablesClearTransaction()));
        expect(dispatchedActions[4]).toEqual(toKeyedAction(key, variablesInitTransaction({ uid: key })));
        expect(dispatchedActions[5].payload.action.type).toEqual(addVariable.type);
        expect(dispatchedActions[5].payload.action.payload.id).toEqual('__dashboard');
        expect(dispatchedActions[6].payload.action.type).toEqual(addVariable.type);
        expect(dispatchedActions[6].payload.action.payload.id).toEqual('__org');
        expect(dispatchedActions[7].payload.action.type).toEqual(addVariable.type);
        expect(dispatchedActions[7].payload.action.payload.id).toEqual('__user');
        expect(dispatchedActions[8]).toEqual(
          toKeyedAction(key, addVariable(toVariablePayload(constant, { global: false, index: 0, model: constant })))
        );
        expect(dispatchedActions[9]).toEqual(toKeyedAction(key, variableStateNotStarted(toVariablePayload(constant))));
        expect(dispatchedActions[10]).toEqual(toKeyedAction(key, variableStateCompleted(toVariablePayload(constant))));
        expect(dispatchedActions[11]).toEqual(toKeyedAction(key, variablesCompleteTransaction({ uid: key })));
        return dispatchedActions.length === 12;
      });
    });
  });
});<|MERGE_RESOLUTION|>--- conflicted
+++ resolved
@@ -93,8 +93,7 @@
 
     describe('and there are variables that have data source that need to be migrated', () => {
       it('then correct actions are dispatched', async () => {
-<<<<<<< HEAD
-        const legacyDs = ('${ds}' as unknown) as DataSourceRef;
+        const legacyDs = '${ds}' as unknown as DataSourceRef;
         const ds = datasourceBuilder().withId('ds').withRootStateKey('key').withName('ds').withQuery('prom').build();
         const query = queryBuilder()
           .withId('query')
@@ -109,13 +108,6 @@
           .withDatasource(legacyDs)
           .build();
         const { key, dashboard } = getTestContext([ds, query, adhoc]);
-=======
-        const legacyDs = '${ds}' as unknown as DataSourceRef;
-        const ds = datasourceBuilder().withId('ds').withName('ds').withQuery('prom').build();
-        const query = queryBuilder().withId('query').withName('query').withDatasource(legacyDs).build();
-        const adhoc = adHocBuilder().withId('adhoc').withName('adhoc').withDatasource(legacyDs).build();
-        const { uid, dashboard } = getTestContext([ds, query, adhoc]);
->>>>>>> 07d207a3
         const tester = await reduxTester<RootReducerType>()
           .givenRootReducer(getRootReducer())
           .whenAsyncActionIsDispatched(initVariablesTransaction(key, dashboard));
@@ -182,20 +174,7 @@
       const transactionState = { ...initialTransactionState, uid: 'previous-uid', status: TransactionStatus.Fetching };
       const preloadedState = getPreloadedState(key, { transaction: transactionState });
 
-<<<<<<< HEAD
       const tester = await reduxTester<RootReducerType>({ preloadedState })
-=======
-      const tester = await reduxTester<RootReducerType>({
-        preloadedState: {
-          templating: {
-            transaction: transactionState,
-            variables: {},
-            optionsPicker: { ...initialState },
-            editor: { ...initialVariableEditorState },
-          },
-        } as unknown as RootReducerType,
-      })
->>>>>>> 07d207a3
         .givenRootReducer(getRootReducer())
         .whenAsyncActionIsDispatched(initVariablesTransaction(key, dashboard));
 
