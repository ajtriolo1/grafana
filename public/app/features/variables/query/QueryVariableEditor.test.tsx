import React from 'react';
import { render, screen } from '@testing-library/react';
import userEvent from '@testing-library/user-event';
import { DataSourceApi } from '@grafana/data';

import { Props, QueryVariableEditorUnConnected } from './QueryVariableEditor';
import { initialQueryVariableModelState } from './reducer';
import { describe, expect } from '../../../../test/lib/common';
import { LegacyVariableQueryEditor } from '../editor/LegacyVariableQueryEditor';
import { mockDataSource } from 'app/features/alerting/unified/mocks';
import { DataSourceType } from 'app/features/alerting/unified/utils/datasource';
import { NEW_VARIABLE_ID } from '../constants';
import { VariableModel } from '../types';
import { KeyedVariableIdentifier } from '../state/types';

const setupTestContext = (options: Partial<Props>) => {
<<<<<<< HEAD
  const variableDefaults: Partial<VariableModel> = { rootStateKey: 'key' };
=======
  const extended = {
    VariableQueryEditor: LegacyVariableQueryEditor,
    dataSource: {} as unknown as DataSourceApi,
  };
>>>>>>> 6baf38e8
  const defaults: Props = {
    variable: { ...initialQueryVariableModelState, ...variableDefaults },
    initQueryVariableEditor: jest.fn(),
    changeQueryVariableDataSource: jest.fn(),
    changeQueryVariableQuery: jest.fn(),
    changeVariableMultiValue: jest.fn(),
    extended,
    onPropChange: jest.fn(),
  };

  const props: Props & Record<string, any> = { ...defaults, ...options };
  const { rerender } = render(<QueryVariableEditorUnConnected {...props} />);

  return { rerender, props };
};

const mockDS = mockDataSource({
  name: 'CloudManager',
  type: DataSourceType.Alertmanager,
});

jest.mock('@grafana/runtime/src/services/dataSourceSrv', () => {
  return {
    getDataSourceSrv: () => ({
      get: () => Promise.resolve(mockDS),
      getList: () => [mockDS],
      getInstanceSettings: () => mockDS,
    }),
  };
});

const defaultIdentifier: KeyedVariableIdentifier = { type: 'query', rootStateKey: 'key', id: NEW_VARIABLE_ID };

describe('QueryVariableEditor', () => {
  describe('when the component is mounted', () => {
    it('then it should call initQueryVariableEditor', () => {
      const { props } = setupTestContext({});

      expect(props.initQueryVariableEditor).toHaveBeenCalledTimes(1);
      expect(props.initQueryVariableEditor).toHaveBeenCalledWith(defaultIdentifier);
    });
  });

  describe('when the user changes', () => {
    it.each`
      fieldName  | propName                      | expectedArgs
      ${'query'} | ${'changeQueryVariableQuery'} | ${[defaultIdentifier, 't', 't']}
      ${'regex'} | ${'onPropChange'}             | ${[{ propName: 'regex', propValue: 't', updateOptions: true }]}
    `(
      '$fieldName field and tabs away then $propName should be called with correct args',
      ({ fieldName, propName, expectedArgs }) => {
        const { props } = setupTestContext({});
        const propUnderTest = props[propName];
        const fieldAccessor = fieldAccessors[fieldName];

        userEvent.type(fieldAccessor(), 't');
        userEvent.tab();

        expect(propUnderTest).toHaveBeenCalledTimes(1);
        expect(propUnderTest).toHaveBeenCalledWith(...expectedArgs);
      }
    );
  });

  describe('when the user changes', () => {
    it.each`
      fieldName  | propName
      ${'query'} | ${'changeQueryVariableQuery'}
      ${'regex'} | ${'onPropChange'}
    `(
      '$fieldName field but reverts the change and tabs away then $propName should not be called',
      ({ fieldName, propName }) => {
        const { props } = setupTestContext({});
        const propUnderTest = props[propName];
        const fieldAccessor = fieldAccessors[fieldName];

        userEvent.type(fieldAccessor(), 't');
        userEvent.type(fieldAccessor(), '{backspace}');
        userEvent.tab();

        expect(propUnderTest).not.toHaveBeenCalled();
      }
    );
  });
});

const getQueryField = () =>
  screen.getByRole('textbox', { name: /variable editor form default variable query editor textarea/i });

const getRegExField = () => screen.getByLabelText('Regex');

const fieldAccessors: Record<string, () => HTMLElement> = {
  query: getQueryField,
  regex: getRegExField,
};<|MERGE_RESOLUTION|>--- conflicted
+++ resolved
@@ -14,14 +14,11 @@
 import { KeyedVariableIdentifier } from '../state/types';
 
 const setupTestContext = (options: Partial<Props>) => {
-<<<<<<< HEAD
   const variableDefaults: Partial<VariableModel> = { rootStateKey: 'key' };
-=======
   const extended = {
     VariableQueryEditor: LegacyVariableQueryEditor,
     dataSource: {} as unknown as DataSourceApi,
   };
->>>>>>> 6baf38e8
   const defaults: Props = {
     variable: { ...initialQueryVariableModelState, ...variableDefaults },
     initQueryVariableEditor: jest.fn(),
